{
  "mainnet": {
    "tor": [
      "sfprpc5klzs5vyitq2mrooicgk2wcs5ho2nm3niqduvzn5o6ylaslaqd.onion:18089",
      "sfprpc2fws6ltnq4hyr7lvpul3nank5layd7q7tyc5h4gy4h77gtabad.onion:18089",
      "majesticrepik35vnngouksfl7jiwf6sj7s2doj3bvdffq27tgqoeayd.onion:18089",
      "mxcd4577fldb3ppzy7obmmhnu3tf57gbcbd4qhwr2kxyjj2qi3dnbfqd.onion:18081",
      "moneroxmrxw44lku6qniyarpwgznpcwml4drq7vb24ppatlcg4kmxpqd.onion:18089",
      "6dsdenp6vjkvqzy4wzsnzn6wixkdzihx3khiumyzieauxuxslmcaeiad.onion:18081",
      "56wl7y2ebhamkkiza4b7il4mrzwtyvpdym7bm2bkg3jrei2je646k3qd.onion:18089",
      "rino4muoj3zk223twblr53hwt4ukqemjqw4fbiwdcrqqevcrclpuzyyd.onion:18081",
      "ip4zpbps7unk6xhlanqtw24f75akfbl3upeckfjqjks7ftfnk4i73oid.onion:18081",
      "ghziyspoobhmp5oun2xcomrmetqiwbvuaegmte3s47nnqv7hkaa64sid.onion:18089",
      "xmrnodesarnt4w35aqmu66aart3o324yw6qbnv6pglpof6uqaydzk5id.onion:18081",
      "usexmr2eeexmlwpuvsfe6tyjmdqliplb2b7uxju6yrrziq3n7fksnxyd.onion:18081",
      "mhfsxznn5pi4xuxohj5k7unqp73sa6d44mbeewbpxnm25z3wzfogcfyd.onion:18081",
      "7inib34hqn2ocmlaaxjshdavbdn5w5rfdff735lbz33765j2pz3tn4ad.onion:18081",
<<<<<<< HEAD
      "qz43zul2x56jexzoqgkx2trzwcfnr6l3hbtfcfx54g4r3eahy3bssjyd.onion:18083"
=======
      "plowsof3t5hogddwabaeiyrno25efmzfxyro2vligremt7sxpsclfaid.onion:18089",
      "plowsoffjexmxalw73tkjmf422gq6575fc7vicuu4javzn2ynnte6tyd.onion:18089",
      "cakexmrl7bonq7ovjka5kuwuyd3f7qnkz6z6s6dmsy3uckwra7bvggyd.onion:18081"
>>>>>>> a48f5628
    ],
    "clearnet": [
      "node.community.rino.io:18081",
      "node.sethforprivacy.com:18089",
      "node2.sethforprivacy.com:18089",
      "selsta1.featherwallet.net:18081",
      "selsta2.featherwallet.net:18081",
      "node.monerooutreach.org:18081",
      "node.majesticbank.is:18089",
      "node.majesticbank.su:18089",
      "xmr-node-eu.cakewallet.com:18081",
      "xmr-node-usa-east.cakewallet.com:18081",
      "canada.node.xmr.pm:18089",
      "singapore.node.xmr.pm:18089",
      "nodes.hashvault.pro:18081",
      "node.supportxmr.com:18081",
      "node.xmr.ru:18081",
      "node.monerodevs.org:18089",
      "node2.monerodevs.org:18089"
    ]
  },
  "testnet": {
    "tor": [
      "rino4tpcrisugb2pt7bhs7cwkrkoigf366aetuzyqkqcakaad7vijiid.onion:28081",
      "plowsof3t5hogddwabaeiyrno25efmzfxyro2vligremt7sxpsclfaid.onion:28089",
      "plowsoffjexmxalw73tkjmf422gq6575fc7vicuu4javzn2ynnte6tyd.onion:28089"
    ],
    "clearnet": [
      "testnet.community.rino.io:28081",
      "node2.sethforprivacy.com:28089",
      "node.sethforprivacy.com:28089",
      "testnet.xmr-tw.org:28081",
      "singapore.node.xmr.pm:28081"
    ]
  },
  "stagenet": {
    "tor": [
      "ct36dsbe3oubpbebpxmiqz4uqk6zb6nhmkhoekileo4fts23rvuse2qd.onion:38081",
      "rino4sek7bzoqgkgsn5qxlsic3gk2mj23t3shcaj5axfyipjnyoql4ad.onion:38081",
      "plowsof3t5hogddwabaeiyrno25efmzfxyro2vligremt7sxpsclfaid.onion:38089",
      "plowsoffjexmxalw73tkjmf422gq6575fc7vicuu4javzn2ynnte6tyd.onion:38089"
    ],
    "clearnet": [
      "stagenet.community.rino.io:38081",
      "node.sethforprivacy.com:38089",
      "node2.sethforprivacy.com:38089",
      "xmr-lux.boldsuck.org:38081",
      "stagenet.xmr-tw.org:38081",
      "singapore.node.xmr.pm:38081"
    ]
  }
}<|MERGE_RESOLUTION|>--- conflicted
+++ resolved
@@ -15,13 +15,10 @@
       "usexmr2eeexmlwpuvsfe6tyjmdqliplb2b7uxju6yrrziq3n7fksnxyd.onion:18081",
       "mhfsxznn5pi4xuxohj5k7unqp73sa6d44mbeewbpxnm25z3wzfogcfyd.onion:18081",
       "7inib34hqn2ocmlaaxjshdavbdn5w5rfdff735lbz33765j2pz3tn4ad.onion:18081",
-<<<<<<< HEAD
-      "qz43zul2x56jexzoqgkx2trzwcfnr6l3hbtfcfx54g4r3eahy3bssjyd.onion:18083"
-=======
+      "qz43zul2x56jexzoqgkx2trzwcfnr6l3hbtfcfx54g4r3eahy3bssjyd.onion:18089",
       "plowsof3t5hogddwabaeiyrno25efmzfxyro2vligremt7sxpsclfaid.onion:18089",
       "plowsoffjexmxalw73tkjmf422gq6575fc7vicuu4javzn2ynnte6tyd.onion:18089",
       "cakexmrl7bonq7ovjka5kuwuyd3f7qnkz6z6s6dmsy3uckwra7bvggyd.onion:18081"
->>>>>>> a48f5628
     ],
     "clearnet": [
       "node.community.rino.io:18081",
